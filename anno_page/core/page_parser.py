--- conflicted
+++ resolved
@@ -5,8 +5,7 @@
 from pero_ocr.document_ocr.page_parser import LayoutExtractorYolo
 
 from anno_page.engines.embedding import ClipEmbeddingEngine
-from anno_page.engines.captioning import DummyImageCaptioning
-from anno_page.engines.captioning import (DummyImageCaptioning, ChatGPTImageCaptioning, CaptionYoloNearestEngine,
+from anno_page.engines.captioning import (ChatGPTImageCaptioning, CaptionYoloNearestEngine,
                                           CaptionYoloKeypointsEngine, CaptionYoloOrganizerEngine)
 
 
@@ -21,14 +20,9 @@
     if config['METHOD'] == 'LAYOUT_YOLO':
         logger.info("Creating LayoutExtractorYolo engine")
         engine = LayoutExtractorYolo(config, device, config_path=config_path)
-    elif config['METHOD'] == 'DUMMY_IMAGE_CAPTIONING':
-        logger.info("Creating DummyImageCaptioning engine")
-        engine = DummyImageCaptioning(config, device, config_path=config_path)
-<<<<<<< HEAD
     elif config['METHOD'] == 'CLIP_EMBEDDING':
         logger.info("Creating ClipEmbedding engine")
         engine = ClipEmbeddingEngine(config, device, config_path=config_path)
-=======
     elif config['METHOD'] == 'GPT_IMAGE_CAPTIONING':
         logger.info("Creating GPTImageCaptioning engine")
         engine = ChatGPTImageCaptioning(config, device, config_path=config_path)
@@ -41,7 +35,6 @@
     elif config['METHOD'] == 'CAPTION_YOLO_KEYPOINTS':
         logger.info("Creating CaptionYoloKeypointsEngine engine")
         engine = CaptionYoloKeypointsEngine(config, device, config_path=config_path)
->>>>>>> 87560451
     else:
         logger.warning(f"Unknown operation method: {config['METHOD']}")
 
